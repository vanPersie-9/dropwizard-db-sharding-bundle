--- conflicted
+++ resolved
@@ -22,15 +22,11 @@
 import io.appform.dropwizard.sharding.ShardInfoProvider;
 import io.appform.dropwizard.sharding.execution.TransactionExecutor;
 import io.appform.dropwizard.sharding.observers.TransactionObserver;
-<<<<<<< HEAD
 import io.appform.dropwizard.sharding.scroll.FieldComparator;
 import io.appform.dropwizard.sharding.scroll.ScrollPointer;
 import io.appform.dropwizard.sharding.scroll.ScrollResult;
 import io.appform.dropwizard.sharding.scroll.ScrollResultItem;
 import io.appform.dropwizard.sharding.utils.InternalUtils;
-=======
-import io.appform.dropwizard.sharding.query.QuerySpec;
->>>>>>> a2048f14
 import io.appform.dropwizard.sharding.utils.ShardCalculator;
 import io.dropwizard.hibernate.AbstractDAO;
 import lombok.*;
@@ -38,15 +34,10 @@
 import org.apache.commons.lang3.reflect.FieldUtils;
 import org.hibernate.*;
 import org.hibernate.criterion.DetachedCriteria;
-import org.hibernate.criterion.Order;
 import org.hibernate.criterion.Projections;
 import org.hibernate.query.Query;
 
 import javax.persistence.Id;
-import javax.persistence.LockModeType;
-import javax.persistence.criteria.CriteriaBuilder;
-import javax.persistence.criteria.CriteriaQuery;
-import javax.persistence.criteria.Root;
 import java.lang.reflect.Field;
 import java.util.*;
 import java.util.concurrent.atomic.AtomicInteger;
@@ -78,18 +69,6 @@
             this.sessionFactory = sessionFactory;
         }
 
-<<<<<<< HEAD
-        T get(Object lookupKey) {
-            return uniqueResult(currentSession()
-                                        .createCriteria(entityClass)
-                                        .add(Restrictions.eq(keyField.getName(), lookupKey))
-                                        .setLockMode(LockMode.READ));
-        }
-
-        T get(DetachedCriteria criteria) {
-            return uniqueResult(criteria.getExecutableCriteria(currentSession()));
-=======
-
         /**
          * Get a row matching the field annotated with {@code @Id} annotation
          *
@@ -102,7 +81,6 @@
                     (queryRoot, query, criteriaBuilder) ->
                             query.where(criteriaBuilder.equal(queryRoot.get(keyField.getName()), lookupKey)));
             return uniqueResult(q.setLockMode(LockModeType.NONE));
->>>>>>> a2048f14
         }
 
         /**
@@ -116,6 +94,10 @@
             return uniqueResult(q.setLockMode(LockModeType.PESSIMISTIC_WRITE));
         }
 
+
+        T get(DetachedCriteria criteria) {
+            return uniqueResult(criteria.getExecutableCriteria(currentSession()));
+        }
 
         T getLockedForWrite(DetachedCriteria criteria) {
             return uniqueResult(criteria.getExecutableCriteria(currentSession())
@@ -160,7 +142,6 @@
                     .scroll(ScrollMode.FORWARD_ONLY);
         }
 
-<<<<<<< HEAD
         /**
          * Run a query inside this shard and return the matching list.
          *
@@ -173,11 +154,7 @@
                     .list();
         }
 
-        long count(DetachedCriteria criteria) {
-=======
-
         long count(final DetachedCriteria criteria) {
->>>>>>> a2048f14
             return (long) criteria.getExecutableCriteria(currentSession())
                     .setProjection(Projections.rowCount())
                     .uniqueResult();
@@ -403,13 +380,6 @@
         return update(context.getShardId(), context.getSessionFactory(), dao, id, updater, false);
     }
 
-<<<<<<< HEAD
-    <U> boolean update(
-            LockedContext<U> context,
-            DetachedCriteria criteria,
-            Function<T, T> updater,
-            BooleanSupplier updateNext) {
-=======
     /**
      * Updates entities matching the specified criteria within a locked context using an updater function.
      *
@@ -429,7 +399,6 @@
                        DetachedCriteria criteria,
                        Function<T, T> updater,
                        BooleanSupplier updateNext) {
->>>>>>> a2048f14
         final RelationalDaoPriv dao = daos.get(context.getShardId());
 
         try {
@@ -437,7 +406,6 @@
                     .criteria(criteria)
                     .build();
 
-<<<<<<< HEAD
             return transactionExecutor.<ScrollableResults, ScrollParamPriv, Boolean>execute(context.getSessionFactory(),
                                                                                             true,
                                                                                             dao::scroll,
@@ -472,7 +440,6 @@
                                                                                             context.getShardId());
         }
         catch (Exception e) {
-=======
             return transactionExecutor.<ScrollableResults, ScrollParamPriv<T>, Boolean>execute(context.getSessionFactory(), true, dao::scroll, scrollParam, scrollableResults -> {
                 boolean updateNextObject = true;
                 try {
@@ -494,18 +461,9 @@
                 return true;
             }, false, "update", context.getShardId());
         } catch (Exception e) {
->>>>>>> a2048f14
             throw new RuntimeException("Error updating entity with scroll: " + criteria, e);
         }
     }
-
-<<<<<<< HEAD
-    <U> List<T> select(
-            LookupDao.ReadOnlyContext<U> context,
-            DetachedCriteria criteria,
-            int first,
-            int numResults) {
-=======
     /**
      * Updates entities within a specific shard based on a query, an update function, and scrolling through results.
      *
@@ -526,7 +484,6 @@
                        QuerySpec<T, T> querySpec,
                        Function<T, T> updater,
                        BooleanSupplier updateNext) {
->>>>>>> a2048f14
         final RelationalDaoPriv dao = daos.get(context.getShardId());
 
         try {
@@ -559,8 +516,11 @@
         }
     }
 
-
-    <U> List<T> select(LookupDao.ReadOnlyContext<U> context, DetachedCriteria criteria, int start, int numResults) throws Exception {
+    <U> List<T> select(
+            LookupDao.ReadOnlyContext<U> context,
+            DetachedCriteria criteria,
+            int start,
+            int numResults) {
         final RelationalDaoPriv dao = daos.get(context.getShardId());
         SelectParamPriv<T> selectParam = SelectParamPriv.<T>builder()
                 .criteria(criteria)
@@ -670,7 +630,7 @@
                                   .thenComparing(ScrollResultItem::getShardIdx),
                           "scrollUp");
     }
-    
+
     public boolean update(String parentKey, Object id, Function<T, T> updater) {
         int shardId = shardCalculator.shardId(parentKey);
         RelationalDaoPriv dao = daos.get(shardId);
@@ -718,16 +678,6 @@
         return transactionExecutor.execute(dao.sessionFactory, true, handler, true, "runInSession", shardId);
     }
 
-<<<<<<< HEAD
-    private boolean update(
-            int shardId,
-            SessionFactory daoSessionFactory,
-            RelationalDaoPriv dao,
-            Object id,
-            Function<T, T> updater,
-            boolean completeTransaction) {
-
-=======
     /**
      * Updates an entity within a specific shard based on its unique identifier and an update function.
      *
@@ -746,9 +696,14 @@
      * @throws RuntimeException If any exception occurs during the update operation or if the entity with
      *                          the given identifier is not found.
      */
-    private boolean update(int shardId, SessionFactory daoSessionFactory, RelationalDaoPriv dao,
-                           Object id, Function<T, T> updater, boolean completeTransaction) {
->>>>>>> a2048f14
+    private boolean update(
+            int shardId,
+            SessionFactory daoSessionFactory,
+            RelationalDaoPriv dao,
+            Object id,
+            Function<T, T> updater,
+            boolean completeTransaction) {
+
         try {
             return transactionExecutor.<T, Object, Boolean>execute(daoSessionFactory,
                                                                    true,
@@ -992,14 +947,6 @@
         }
     }
 
-<<<<<<< HEAD
-    public boolean updateAll(
-            String parentKey,
-            int start,
-            int numRows,
-            DetachedCriteria criteria,
-            Function<T, T> updater) {
-=======
 
     /**
      * Creates or updates a single entity within a specific shard based on a query and update logic.
@@ -1058,8 +1005,12 @@
     }
 
 
-    public boolean updateAll(String parentKey, int start, int numRows, DetachedCriteria criteria, Function<T, T> updater) {
->>>>>>> a2048f14
+    public boolean updateAll(
+            String parentKey,
+            int start,
+            int numRows,
+            DetachedCriteria criteria,
+            Function<T, T> updater) {
         int shardId = shardCalculator.shardId(parentKey);
         RelationalDaoPriv dao = daos.get(shardId);
         try {
@@ -1100,20 +1051,6 @@
         }
     }
 
-<<<<<<< HEAD
-    public List<T> select(String parentKey, DetachedCriteria criteria, int first, int numResults) throws
-                                                                                                  Exception {
-        return select(parentKey, criteria, first, numResults, t -> t);
-    }
-
-    public <U> U select(
-            String parentKey,
-            DetachedCriteria criteria,
-            int first,
-            int numResults,
-            Function<List<T>, U> handler) throws Exception {
-
-=======
 
     /**
      * Updates a batch of entities within a specific shard based on a query and an update function.
@@ -1188,8 +1125,13 @@
         return select(parentKey, querySpec, start, numResults, t -> t);
     }
 
-    public <U> U select(String parentKey, DetachedCriteria criteria, int start, int numResults, Function<List<T>, U> handler) throws Exception {
->>>>>>> a2048f14
+    public <U> U select(
+            String parentKey,
+            DetachedCriteria criteria,
+            int first,
+            int numResults,
+            Function<List<T>, U> handler) throws Exception {
+
         int shardId = shardCalculator.shardId(parentKey);
         RelationalDaoPriv dao = daos.get(shardId);
         SelectParamPriv<T> selectParam = SelectParamPriv.<T>builder()
@@ -1271,7 +1213,6 @@
 
 
     public boolean exists(String parentKey, Object key) {
-<<<<<<< HEAD
         int shardId = shardCalculator.shardId(parentKey);
         RelationalDaoPriv dao = daos.get(shardId);
         Optional<T> result = transactionExecutor.<T, Object>executeAndResolve(dao.sessionFactory,
@@ -1280,12 +1221,10 @@
                                                                               key,
                                                                               "exists",
                                                                               shardId);
-=======
         val shardId = shardCalculator.shardId(parentKey);
         val dao = daos.get(shardId);
         Optional<T> result = transactionExecutor.<T, Object>executeAndResolve(dao.sessionFactory, true, dao::get, key,
                 "exists", shardId);
->>>>>>> a2048f14
         return result.isPresent();
     }
 
@@ -1368,7 +1307,6 @@
         return this.keyField;
     }
 
-<<<<<<< HEAD
     @SneakyThrows
     private ScrollResult<T> scrollImpl(
             final DetachedCriteria inCriteria,
@@ -1385,7 +1323,7 @@
                     return transactionExecutor.execute(dao.sessionFactory,
                                                        true,
                                                        queryCriteria -> dao.select(
-                                                               SelectParamPriv.builder()
+                                                               SelectParamPriv.<T>builder()
                                                                        .criteria(queryCriteria)
                                                                        .start(pointer.getCurrOffset(currIdx))
                                                                        .numRows(pageSize)
@@ -1405,16 +1343,4 @@
         });
         return new ScrollResult<>(pointer, outputBuilder.build());
     }
-=======
-    private Query<T> createQuery(final Session session,
-                                 final Class<T> entityClass,
-                                 final QuerySpec<T, T> querySpec) {
-        CriteriaBuilder builder = session.getCriteriaBuilder();
-        CriteriaQuery<T> criteria = builder.createQuery(entityClass);
-        Root<T> root = criteria.from(entityClass);
-        querySpec.apply(root, criteria, builder);
-        return session.createQuery(criteria);
-    }
-
->>>>>>> a2048f14
 }