/*
 * Copyright 2016 Santanu Sinha <santanu.sinha@gmail.com>
 *
 * Licensed under the Apache License, Version 2.0 (the "License");
 * you may not use this file except in compliance with the License.
 * You may obtain a copy of the License at
 *
 * http://www.apache.org/licenses/LICENSE-2.0
 *
 * Unless required by applicable law or agreed to in writing, software
 * distributed under the License is distributed on an "AS IS" BASIS,
 * WITHOUT WARRANTIES OR CONDITIONS OF ANY KIND, either express or implied.
 * See the License for the specific language governing permissions and
 * limitations under the License.
 *
 */

package io.appform.dropwizard.sharding.dao;

import com.google.common.collect.ImmutableMap;
import com.google.common.collect.Lists;
import io.appform.dropwizard.sharding.ShardInfoProvider;
import io.appform.dropwizard.sharding.config.ShardingBundleOptions;
import io.appform.dropwizard.sharding.dao.interceptors.DaoClassLocalObserver;
import io.appform.dropwizard.sharding.dao.interceptors.EntityClassThreadLocalObserver;
import io.appform.dropwizard.sharding.dao.interceptors.InterceptorTestUtil;
import io.appform.dropwizard.sharding.dao.testdata.entities.RelationalEntity;
import io.appform.dropwizard.sharding.dao.testdata.entities.RelationalEntityWithAIKey;
import io.appform.dropwizard.sharding.observers.internal.TerminalTransactionObserver;
import io.appform.dropwizard.sharding.scroll.ScrollResult;
import io.appform.dropwizard.sharding.sharding.BalancedShardManager;
import io.appform.dropwizard.sharding.sharding.ShardManager;
import io.appform.dropwizard.sharding.sharding.impl.ConsistentHashBucketIdExtractor;
import io.appform.dropwizard.sharding.utils.ShardCalculator;
import lombok.val;
import org.apache.commons.lang3.RandomUtils;
import org.hibernate.SessionFactory;
import org.hibernate.boot.registry.StandardServiceRegistry;
import org.hibernate.boot.registry.StandardServiceRegistryBuilder;
import org.hibernate.cfg.Configuration;
import org.hibernate.criterion.DetachedCriteria;
import org.hibernate.criterion.Property;
import org.junit.jupiter.api.AfterEach;
import org.junit.jupiter.api.Assertions;
import org.junit.jupiter.api.BeforeEach;
import org.junit.jupiter.api.Test;
import org.slf4j.MDC;

import java.util.Collection;
import java.util.HashSet;
import java.util.List;
import java.util.UUID;
import java.util.stream.Collectors;
import java.util.stream.IntStream;

import static org.junit.jupiter.api.Assertions.assertEquals;
import static org.junit.jupiter.api.Assertions.assertNotNull;

public class RelationalDaoTest {

    private final List<SessionFactory> sessionFactories = Lists.newArrayList();
    private RelationalDao<RelationalEntity> relationalDao;
    private RelationalDao<RelationalEntityWithAIKey> relationalWithAIDao;

    private ShardManager shardManager;
    private ShardCalculator<String> shardCalculator;

    private SessionFactory buildSessionFactory(String dbName) {
        Configuration configuration = new Configuration();
        configuration.setProperty("hibernate.dialect",
                                  "org.hibernate.dialect.H2Dialect");
        configuration.setProperty("hibernate.connection.driver_class",
                                  "org.h2.Driver");
        configuration.setProperty("hibernate.connection.url", "jdbc:h2:mem:" + dbName);
        configuration.setProperty("hibernate.hbm2ddl.auto", "create");
        configuration.setProperty("hibernate.current_session_context_class", "managed");
        configuration.addAnnotatedClass(RelationalEntity.class);
        configuration.addAnnotatedClass(RelationalEntityWithAIKey.class);

        StandardServiceRegistry serviceRegistry
                = new StandardServiceRegistryBuilder().applySettings(
                        configuration.getProperties())
                .build();
        return configuration.buildSessionFactory(serviceRegistry);
    }

    @BeforeEach
    public void before() {
        for (int i = 0; i < 16; i++) {
            sessionFactories.add(buildSessionFactory(String.format("db_%d", i)));
        }
        this.shardManager = new BalancedShardManager(sessionFactories.size());
        this.shardCalculator = new ShardCalculator<>(shardManager, new ConsistentHashBucketIdExtractor<>(shardManager));
        final ShardInfoProvider shardInfoProvider = new ShardInfoProvider("default");
        relationalDao = new RelationalDao<>(sessionFactories,
                RelationalEntity.class,
<<<<<<< HEAD
                new ShardCalculator<>(shardManager,
                        new ConsistentHashBucketIdExtractor<>(shardManager)),
                ShardingBundleOptions.builder().build(),
=======
                this.shardCalculator,
>>>>>>> 64883e4f
                shardInfoProvider,
                new EntityClassThreadLocalObserver(
                        new DaoClassLocalObserver(
                                new TerminalTransactionObserver())));
        relationalWithAIDao = new RelationalDao<>(sessionFactories,
                                                  RelationalEntityWithAIKey.class,
                                                  new ShardCalculator<>(shardManager,
                                                                        new ConsistentHashBucketIdExtractor<>(
                                                                                shardManager)),
                                                  shardInfoProvider,
                                                  new EntityClassThreadLocalObserver(
                                                          new DaoClassLocalObserver(
                                                                  new TerminalTransactionObserver())));

    }

    @AfterEach
    public void after() {
        sessionFactories.forEach(SessionFactory::close);
    }

    @Test
    public void testBulkSave() throws Exception {
        String key = "testPhone";
        RelationalEntity entityOne = RelationalEntity.builder()
                .key("1")
                .value("abcd")
                .build();
        RelationalEntity entityTwo = RelationalEntity.builder()
                .key("2")
                .value("abcd")
                .build();
        relationalDao.saveAll(key, Lists.newArrayList(entityOne, entityTwo));
        List<RelationalEntity> entities = relationalDao.select(key,
                                                               DetachedCriteria.forClass(RelationalEntity.class),
                                                               0,
                                                               10);
        assertEquals(2, entities.size());

    }

    @Test
    public void testCreateOrUpdate() throws Exception {
        val saved = relationalWithAIDao.createOrUpdate("parent",
                                                       DetachedCriteria.forClass(RelationalEntityWithAIKey.class)
                                                               .add(Property.forName("key").eq("testId")),
                                                       e -> e.setValue("Some Other Text"),
                                                       () -> RelationalEntityWithAIKey.builder()
                                                               .key("testId")
                                                               .value("Some New Text")
                                                               .build())
                .orElse(null);
        assertNotNull(saved);
        assertEquals("Some New Text", saved.getValue());

        val updated = relationalWithAIDao.createOrUpdate("parent",
                                                         DetachedCriteria.forClass(RelationalEntityWithAIKey.class)
                                                                 .add(Property.forName("key").eq("testId")),
                                                         e -> e.setValue("Some Other Text"),
                                                         () -> RelationalEntityWithAIKey.builder()
                                                                 .key("testId")
                                                                 .value("Some New Text")
                                                                 .build())
                .orElse(null); ;
        assertNotNull(updated);
        assertEquals(saved.getId(), updated.getId());
        assertEquals("Some Other Text", updated.getValue());
    }

    @Test
    public void testUpdateUsingQuery() throws Exception {
        val relationalKey = UUID.randomUUID().toString();

        val entityOne = RelationalEntity.builder()
                .key("1")
                .keyTwo("1")
                .value(UUID.randomUUID().toString())
                .build();
        relationalDao.save(relationalKey, entityOne);

        val entityTwo = RelationalEntity.builder()
                .key("2")
                .keyTwo("2")
                .value(UUID.randomUUID().toString())
                .build();
        relationalDao.save(relationalKey, entityTwo);

        val entityThree = RelationalEntity.builder()
                .key("3")
                .keyTwo("2")
                .value(UUID.randomUUID().toString())
                .build();
        relationalDao.save(relationalKey, entityThree);


        val newValue = UUID.randomUUID().toString();
        int rowsUpdated = relationalDao.updateUsingQuery(relationalKey,
                                                         UpdateOperationMeta.builder()
                                                                 .queryName("testUpdateUsingKeyTwo")
                                                                 .params(ImmutableMap.of("keyTwo", "2",
                                                                                         "value", newValue))
                                                                 .build()
                                                        );
        assertEquals(2, rowsUpdated);

        val persistedEntityTwo = relationalDao.get(relationalKey, "2").orElse(null);
        assertNotNull(persistedEntityTwo);
        assertEquals(newValue, persistedEntityTwo.getValue());

        val persistedEntityThree = relationalDao.get(relationalKey, "3").orElse(null);
        assertNotNull(persistedEntityThree);
        assertEquals(newValue, persistedEntityThree.getValue());


    }

    @Test
    public void testUpdateUsingQueryNoRowUpdated() throws Exception {
        val relationalKey = UUID.randomUUID().toString();

        val entityOne = RelationalEntity.builder()
                .key("1")
                .keyTwo("1")
                .value(UUID.randomUUID().toString())
                .build();
        relationalDao.save(relationalKey, entityOne);

        val entityTwo = RelationalEntity.builder()
                .key("2")
                .keyTwo("2")
                .value(UUID.randomUUID().toString())
                .build();
        relationalDao.save(relationalKey, entityTwo);

        val entityThree = RelationalEntity.builder()
                .key("3")
                .keyTwo("2")
                .value(UUID.randomUUID().toString())
                .build();
        relationalDao.save(relationalKey, entityThree);


        val newValue = UUID.randomUUID().toString();
        int rowsUpdated = relationalDao.updateUsingQuery(relationalKey,
                                                         UpdateOperationMeta.builder()
                                                                 .queryName("testUpdateUsingKeyTwo")
                                                                 .params(ImmutableMap.of("keyTwo",
                                                                                         UUID.randomUUID().toString(),
                                                                                         "value",
                                                                                         newValue))
                                                                 .build()
                                                        );
        assertEquals(0, rowsUpdated);


        val persistedEntityOne = relationalDao.get(relationalKey, "1").orElse(null);
        assertNotNull(persistedEntityOne);
        assertEquals(entityOne.getValue(), persistedEntityOne.getValue());

        val persistedEntityTwo = relationalDao.get(relationalKey, "2").orElse(null);
        assertNotNull(persistedEntityTwo);
        assertEquals(entityTwo.getValue(), persistedEntityTwo.getValue());

        val persistedEntityThree = relationalDao.get(relationalKey, "3").orElse(null);
        assertNotNull(persistedEntityThree);
        assertEquals(entityThree.getValue(), persistedEntityThree.getValue());
    }

    @Test
    public void testSaveWithInterceptors() throws Exception {
        val relationalKey = UUID.randomUUID().toString();

        val entityOne = RelationalEntity.builder()
                .key("1")
                .keyTwo("1")
                .value(UUID.randomUUID().toString())
                .build();
        MDC.clear();
        relationalDao.save(relationalKey, entityOne);
        InterceptorTestUtil.validateThreadLocal(RelationalDao.class, RelationalEntity.class);
    }

    @Test
    public void testScrolling() {
        val ids = new HashSet<String>();
        IntStream.range(1, 1_000)
                .forEach(i -> {
                    try {
                        val id = Integer.toString(i);
                        ids.add(id);
                        relationalDao.save(UUID.randomUUID().toString(),
                                           RelationalEntity.builder()
                                                   .key(id)
                                                   .value("abcd" + i)
                                                   .build());
                    }
                    catch (Exception e) {
                        throw new RuntimeException(e);
                    }
                });
        {
            var nextPtr = (ScrollResult<RelationalEntity>) null;
            val receivedIds = new HashSet<String>();

            do {
                nextPtr = relationalDao.scrollUp(DetachedCriteria.forClass(RelationalEntity.class),
                                                 null == nextPtr ? null : nextPtr.getPointer(), 5, "key");
                nextPtr.getResult().forEach(e -> receivedIds.add(e.getKey()));
            }
            while (!nextPtr.getResult().isEmpty());
            assertEquals(ids, receivedIds);
        }
        {
            var nextPtr = (ScrollResult<RelationalEntity>) null;
            val receivedIds = new HashSet<String>();

            do {
                nextPtr = relationalDao.scrollDown(DetachedCriteria.forClass(RelationalEntity.class),
                                                 null == nextPtr ? null : nextPtr.getPointer(), 5, "key");
                nextPtr.getResult().forEach(e -> receivedIds.add(e.getKey()));
            }
            while (!nextPtr.getResult().isEmpty());
            assertEquals(ids, receivedIds);
        }
    }

    @Test
    public void testMultiShardRun() {
        val ids = new HashSet<String>();
        IntStream.range(1, 1_000)
                .forEach(i -> {
                    try {
                        val id = Integer.toString(i);
                        ids.add(id);
                        relationalDao.save(UUID.randomUUID().toString(),
                                           RelationalEntity.builder()
                                                   .key(id)
                                                   .value("abcd" + i)
                                                   .build());
                    }
                    catch (Exception e) {
                        throw new RuntimeException(e);
                    }
                });
        assertEquals(ids, relationalDao.run(DetachedCriteria.forClass(RelationalEntity.class))
                .values()
                .stream()
                .flatMap(Collection::stream)
                .map(v -> ((RelationalEntity)v).getKey())
                .collect(Collectors.toSet()));
    }


    @Test
    public void testPersistenceAndQueryOnSameShard() throws Exception {
        val numOfRecords = 100;
        val relationalKeys = generateIdsInSameShard(numOfRecords);
        for (String relationalKey : relationalKeys) {
            relationalDao.save(relationalKey, RelationalEntity.builder()
                    .key(relationalKey)
                    .keyTwo(relationalKey)
                    .value(UUID.randomUUID().toString())
                    .build());
        }

        /* Test that the same shard has all the records by selecting any key at random and using it to fetch all
         records */

        val randomRelationalKey = relationalKeys.get(RandomUtils.nextInt(0, relationalKeys.size()));
        long count = relationalDao.count(randomRelationalKey, (queryRoot, query, criteriaBuilder) -> {
        });
        Assertions.assertEquals(numOfRecords, count);

        /*
        Basic filter test to check equality constraint through QuerySpec
         */
        List<RelationalEntity> queryResultOne = relationalDao.select(randomRelationalKey,
                                                                     (queryRoot, query, criteriaBuilder)
                                                                             -> query.where(criteriaBuilder.equal(queryRoot.get("keyTwo"), randomRelationalKey)), 0, numOfRecords);
        Assertions.assertEquals(1, queryResultOne.size());

        /*
        Basic filter test to check in-equality constraint through QuerySpec
         */
        List<RelationalEntity> queryResultTwo = relationalDao.select(randomRelationalKey,
                                                                     (queryRoot, query, criteriaBuilder)
                                                                             -> query.where(criteriaBuilder.notEqual(queryRoot.get("keyTwo"), randomRelationalKey)), 0, numOfRecords);
        Assertions.assertEquals(numOfRecords - 1, queryResultTwo.size());

        /*
        Basic filter test to check multiple predicates through QuerySpec
         */
        List<RelationalEntity> queryResultThree = relationalDao.select(randomRelationalKey,
                                                                       (queryRoot, query, criteriaBuilder) ->
                                                                               query.where(
                                                                                       criteriaBuilder.and(
                                                                                               criteriaBuilder.equal(queryRoot.get("key"), randomRelationalKey),
                                                                                               criteriaBuilder.notEqual(queryRoot.get("keyTwo"), randomRelationalKey)
                                                                                                          )
                                                                                          ), 0, numOfRecords);
        Assertions.assertEquals(0, queryResultThree.size());
    }


    private List<String> generateIdsInSameShard(final int numIdsToBeGenerated) {
        int expectedShardIndex = RandomUtils.nextInt(0, sessionFactories.size());
        return generateIdsInSameShard(expectedShardIndex, numIdsToBeGenerated);
    }

    private List<String> generateIdsInSameShard(int expectedShardIndex, int numIdsToBeGenerated) {
        return IntStream.range(0, numIdsToBeGenerated)
                .mapToObj(value -> {
                    while (true) {
                        String id = UUID.randomUUID().toString();
                        if (shardCalculator.shardId(id) == expectedShardIndex) {
                            return id;
                        }
                    }
                })
                .collect(Collectors.toList());
    }
}<|MERGE_RESOLUTION|>--- conflicted
+++ resolved
@@ -26,6 +26,7 @@
 import io.appform.dropwizard.sharding.dao.interceptors.InterceptorTestUtil;
 import io.appform.dropwizard.sharding.dao.testdata.entities.RelationalEntity;
 import io.appform.dropwizard.sharding.dao.testdata.entities.RelationalEntityWithAIKey;
+import io.appform.dropwizard.sharding.observers.TransactionObserver;
 import io.appform.dropwizard.sharding.observers.internal.TerminalTransactionObserver;
 import io.appform.dropwizard.sharding.scroll.ScrollResult;
 import io.appform.dropwizard.sharding.sharding.BalancedShardManager;
@@ -91,29 +92,13 @@
         }
         this.shardManager = new BalancedShardManager(sessionFactories.size());
         this.shardCalculator = new ShardCalculator<>(shardManager, new ConsistentHashBucketIdExtractor<>(shardManager));
+        final ShardingBundleOptions shardingOptions = new ShardingBundleOptions();
         final ShardInfoProvider shardInfoProvider = new ShardInfoProvider("default");
-        relationalDao = new RelationalDao<>(sessionFactories,
-                RelationalEntity.class,
-<<<<<<< HEAD
-                new ShardCalculator<>(shardManager,
-                        new ConsistentHashBucketIdExtractor<>(shardManager)),
-                ShardingBundleOptions.builder().build(),
-=======
-                this.shardCalculator,
->>>>>>> 64883e4f
-                shardInfoProvider,
-                new EntityClassThreadLocalObserver(
-                        new DaoClassLocalObserver(
-                                new TerminalTransactionObserver())));
-        relationalWithAIDao = new RelationalDao<>(sessionFactories,
-                                                  RelationalEntityWithAIKey.class,
-                                                  new ShardCalculator<>(shardManager,
-                                                                        new ConsistentHashBucketIdExtractor<>(
-                                                                                shardManager)),
-                                                  shardInfoProvider,
-                                                  new EntityClassThreadLocalObserver(
-                                                          new DaoClassLocalObserver(
-                                                                  new TerminalTransactionObserver())));
+        final TransactionObserver observer = new EntityClassThreadLocalObserver(new DaoClassLocalObserver(new TerminalTransactionObserver()));
+        relationalDao = new RelationalDao<>(sessionFactories, RelationalEntity.class, this.shardCalculator,
+                shardingOptions, shardInfoProvider, observer);
+        relationalWithAIDao = new RelationalDao<>(sessionFactories, RelationalEntityWithAIKey.class, this.shardCalculator,
+                shardingOptions, shardInfoProvider, observer);
 
     }
 
