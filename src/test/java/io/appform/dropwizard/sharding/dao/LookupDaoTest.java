--- conflicted
+++ resolved
@@ -361,13 +361,8 @@
         assertNotNull(lookupDao.get("testId")
                 .orElse(null));
         assertTrue(lookupDao.delete("testId"));
-<<<<<<< HEAD
         assertNull(lookupDao.get("testId")
                                   .orElse(null));
-=======
-        Assertions.assertNull(lookupDao.get("testId")
-                .orElse(null));
->>>>>>> 7e0da80d
     }
 
     @Test
